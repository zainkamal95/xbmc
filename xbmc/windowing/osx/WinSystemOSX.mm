--- conflicted
+++ resolved
@@ -1328,14 +1328,11 @@
 
 void CWinSystemOSX::signalMouseExited()
 {
-<<<<<<< HEAD
   m_winEvents->signalMouseExited();
-=======
 }
 
 bool CWinSystemOSX::SupportsScreenMove()
 {
   // macOS doesn't allow programatically moving windows across screens if the window is fullscreen
   return !m_bFullScreen;
->>>>>>> 66e2778f
 }