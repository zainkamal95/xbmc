/*
 *      Copyright (C) 2007-2010 Team XBMC
 *      http://www.xbmc.org
 *
 *  This Program is free software; you can redistribute it and/or modify
 *  it under the terms of the GNU General Public License as published by
 *  the Free Software Foundation; either version 2, or (at your option)
 *  any later version.
 *
 *  This Program is distributed in the hope that it will be useful,
 *  but WITHOUT ANY WARRANTY; without even the implied warranty of
 *  MERCHANTABILITY or FITNESS FOR A PARTICULAR PURPOSE. See the
 *  GNU General Public License for more details.
 *
 *  You should have received a copy of the GNU General Public License
 *  along with XBMC; see the file COPYING.  If not, write to
 *  the Free Software Foundation, 675 Mass Ave, Cambridge, MA 02139, USA.
 *  http://www.gnu.org/copyleft/gpl.html
 *
 */

// C++ Implementation: CKeyboard

// Comment OUT, if not really debugging!!!:
//#define DEBUG_KEYBOARD_GETCHAR

#include "KeyboardStat.h"
#include "KeyboardLayoutConfiguration.h"
#include "windowing/XBMC_events.h"
#include "utils/TimeUtils.h"
#include "input/XBMC_keytable.h"

#if defined(_LINUX) && !defined(__APPLE__)
#include <X11/Xlib.h>
#include <X11/XKBlib.h>
#endif

CKeyboardStat g_Keyboard;

struct XBMC_KeyMapping
{
  int   source;
  BYTE  VKey;
  char  Ascii;
  WCHAR Unicode;
};

// based on the evdev mapped scancodes in /user/share/X11/xkb/keycodes
static XBMC_KeyMapping g_mapping_evdev[] =
{ { 121, 0xad } // Volume mute
, { 122, 0xae } // Volume down
, { 123, 0xaf } // Volume up
, { 127, 0x20 } // Pause
, { 135, 0x5d } // Right click
, { 136, 0xb2 } // Stop
, { 138, 0x49 } // Info
, { 147, 0x4d } // Menu
, { 150, 0x9f } // Sleep
, { 152, 0xb8 } // Launch file browser
, { 163, 0xb4 } // Launch Mail
, { 164, 0xab } // Browser favorites
, { 166, 0x08 } // Back
, { 167, 0xa7 } // Browser forward
, { 171, 0xb0 } // Next track
, { 172, 0xb3 } // Play_Pause
, { 173, 0xb1 } // Prev track
, { 174, 0xb2 } // Stop
, { 176, 0x52 } // Rewind
, { 179, 0xb9 } // Launch media center
, { 180, 0xac } // Browser home
, { 181, 0xa8 } // Browser refresh
, { 214, 0x1B } // Close
, { 215, 0xb3 } // Play_Pause
, { 216, 0x46 } // Forward
//, {167, 0xb3 } // Record
};

// following scancode infos are
// 1. from ubuntu keyboard shortcut (hex) -> predefined
// 2. from unix tool xev and my keyboards (decimal)
// m_VKey infos from CharProbe tool
// Can we do the same for XBoxKeyboard and DirectInputKeyboard? Can we access the scancode of them? By the way how does SDL do it? I can't find it. (Automagically? But how exactly?)
// Some pairs of scancode and virtual keys are only known half

// special "keys" above F1 till F12 on my MS natural keyboard mapped to virtual keys "F13" till "F24"):
static XBMC_KeyMapping g_mapping_ubuntu[] =
{ { 0xf5, 0x7c } // F13 Launch help browser
, { 0x87, 0x7d } // F14 undo
, { 0x8a, 0x7e } // F15 redo
, { 0x89, 0x7f } // F16 new
, { 0xbf, 0x80 } // F17 open
, { 0xaf, 0x81 } // F18 close
, { 0xe4, 0x82 } // F19 reply
, { 0x8e, 0x83 } // F20 forward
, { 0xda, 0x84 } // F21 send
//, { 0x, 0x85 } // F22 check spell (doesn't work for me with ubuntu)
, { 0xd5, 0x86 } // F23 save
, { 0xb9, 0x87 } // 0x2a?? F24 print
        // end of special keys above F1 till F12

, { 234, 0xa6 } // Browser back
, { 233, 0xa7 } // Browser forward
, { 231, 0xa8 } // Browser refresh
//, { , 0xa9 } // Browser stop
, { 122, 0xaa } // Browser search
, { 0xe5, 0xaa } // Browser search
, { 230, 0xab } // Browser favorites
, { 130, 0xac } // Browser home
, { 0xa0, 0xad } // Volume mute
, { 0xae, 0xae } // Volume down
, { 0xb0, 0xaf } // Volume up
, { 0x99, 0xb0 } // Next track
, { 0x90, 0xb1 } // Prev track
, { 0xa4, 0xb2 } // Stop
, { 0xa2, 0xb3 } // Play_Pause
, { 0xec, 0xb4 } // Launch mail
, { 129, 0xb5 } // Launch media_select
, { 198, 0xb6 } // Launch App1/PC icon
, { 0xa1, 0xb7 } // Launch App2/Calculator
, { 34, 0xba } // OEM 1: [ on us keyboard
, { 51, 0xbf } // OEM 2: additional key on european keyboards between enter and ' on us keyboards
, { 47, 0xc0 } // OEM 3: ; on us keyboards
, { 20, 0xdb } // OEM 4: - on us keyboards (between 0 and =)
, { 49, 0xdc } // OEM 5: ` on us keyboards (below ESC)
, { 21, 0xdd } // OEM 6: =??? on us keyboards (between - and backspace)
, { 48, 0xde } // OEM 7: ' on us keyboards (on right side of ;)
//, { 0, 0xdf } // OEM 8
, { 94, 0xe2 } // OEM 102: additional key on european keyboards between left shift and z on us keyboards
//, { 0xb2, 0x } // Ubuntu default setting for launch browser
//, { 0x76, 0x } // Ubuntu default setting for launch music player
//, { 0xcc, 0x } // Ubuntu default setting for eject
, { 117, 0x5d } // right click
};

static bool LookupKeyMapping(BYTE* VKey, char* Ascii, WCHAR* Unicode, int source, XBMC_KeyMapping* map, int count)
{
  for(int i = 0; i < count; i++)
  {
    if(source == map[i].source)
    {
      if(VKey)
        *VKey    = map[i].VKey;
      if(Ascii)
        *Ascii   = map[i].Ascii;
      if(Unicode)
        *Unicode = map[i].Unicode;
      return true;
    }
  }
  return false;
}

CKeyboardStat::CKeyboardStat()
{
  memset(&m_lastKeysym, 0, sizeof(m_lastKeysym));
  m_lastKeyTime = 0;

  // In Linux the codes (numbers) for multimedia keys differ depending on
  // what driver is used and the evdev bool switches between the two.
  m_bEvdev = true;
}

CKeyboardStat::~CKeyboardStat()
{
}

void CKeyboardStat::Initialize()
{
/* this stuff probably doesn't belong here  *
 * but in some x11 specific WinEvents file  *
 * but for some reason the code to map keys *
 * to specific xbmc vkeys is here           */
#if defined(_LINUX) && !defined(__APPLE__)
  Display* dpy = XOpenDisplay(NULL);
  if (!dpy)
    return;

  XkbDescPtr desc;
  char* symbols;

  desc = XkbGetKeyboard(dpy, XkbAllComponentsMask, XkbUseCoreKbd);
  if(!desc)
  {
    XCloseDisplay(dpy);
    return;
  }

  symbols = XGetAtomName(dpy, desc->names->symbols);
  if(symbols)
  {
    CLog::Log(LOGDEBUG, "CKeyboardStat::Initialize - XKb symbols %s", symbols);
    if(strstr(symbols, "(evdev)"))
      m_bEvdev = true;
    else
      m_bEvdev = false;
  }

  XFree(symbols);
  XkbFreeKeyboard(desc, XkbAllComponentsMask, True);
  XCloseDisplay(dpy);
#endif
}

const CKey CKeyboardStat::ProcessKeyDown(XBMC_keysym& keysym)
{ uint8_t vkey;
  wchar_t unicode;
  char ascii;
  uint32_t modifiers;
  unsigned int held;
  XBMCKEYTABLE keytable;

<<<<<<< HEAD
  ascii = 0;
  vkey = 0;
  unicode = 0;
  held = 0;

=======
>>>>>>> fb70f24a
  modifiers = 0;
  if (keysym.mod & XBMCKMOD_CTRL)
    modifiers |= CKey::MODIFIER_CTRL;
  if (keysym.mod & XBMCKMOD_SHIFT)
    modifiers |= CKey::MODIFIER_SHIFT;
  if (keysym.mod & XBMCKMOD_ALT)
    modifiers |= CKey::MODIFIER_ALT;
  if (keysym.mod & XBMCKMOD_RALT)
    modifiers |= CKey::MODIFIER_RALT;
  if (keysym.mod & XBMCKMOD_SUPER)
    modifiers |= CKey::MODIFIER_SUPER;

  CLog::Log(LOGDEBUG, "SDLKeyboard: scancode: %02x, sym: %04x, unicode: %04x, modifier: %x", keysym.scancode, keysym.sym, keysym.unicode, keysym.mod);

  // The keysym.unicode is usually valid, even if it is zero. A zero
  // unicode just means this is a non-printing keypress. The ascii and
  // vkey will be set below.
  unicode = keysym.unicode;
  ascii = 0;
  vkey = 0;
  held = 0;

  // Start by trying to match both the sym and unicode. This will identify
  // the majority of keypresses
  if (KeyTableLookupSymAndUnicode(keysym.sym, keysym.unicode, &keytable))
  {
    vkey = keytable.vkey;
    ascii = keytable.ascii;
  }

  // If we failed to match the sym and unicode try just the unicode. This
  // will match keys like \ that are on different keys on regional keyboards.
  else if (KeyTableLookupUnicode(keysym.unicode, &keytable))
  {
<<<<<<< HEAD
    unicode = keytable.unicode;
    ascii = keytable.ascii;
=======
>>>>>>> fb70f24a
    vkey = keytable.vkey;
    ascii = keytable.ascii;
  }

  // If there is still no match try the sym
  else if (KeyTableLookupSym(keysym.sym, &keytable))
  {
    vkey = keytable.vkey;

    // Occasionally we get non-printing keys that have a non-zero value in
    // the keysym.unicode. Check for this here and replace any rogue unicode
    // values.
    if (keytable.unicode == 0 && unicode != 0)
      unicode = 0;
    else
      ascii = unicode & 0xFF;
  }

  // The keysym.sym is unknown ...
  else
  {
    if (!vkey && !ascii)
    {
      /* Check for linux defined non printable keys */
        if(m_bEvdev)
          LookupKeyMapping(&vkey, NULL, NULL
                         , keysym.scancode
                         , g_mapping_evdev
                         , sizeof(g_mapping_evdev)/sizeof(g_mapping_evdev[0]));
        else
          LookupKeyMapping(&vkey, NULL, NULL
                         , keysym.scancode
                         , g_mapping_ubuntu
                         , sizeof(g_mapping_ubuntu)/sizeof(g_mapping_ubuntu[0]));
    }

    if (!vkey && !ascii)
    {
      if (keysym.mod & XBMCKMOD_LSHIFT) vkey = 0xa0;
      else if (keysym.mod & XBMCKMOD_RSHIFT) vkey = 0xa1;
      else if (keysym.mod & XBMCKMOD_LALT) vkey = 0xa4;
      else if (keysym.mod & XBMCKMOD_RALT) vkey = 0xa5;
      else if (keysym.mod & XBMCKMOD_LCTRL) vkey = 0xa2;
      else if (keysym.mod & XBMCKMOD_RCTRL) vkey = 0xa3;
      else if (keysym.unicode > 32 && keysym.unicode < 128)
        // only TRUE ASCII! (Otherwise XBMC crashes! No unicode not even latin 1!)
        ascii = (char)(keysym.unicode & 0xff);
    }
  }

  // At this point update the key hold time
  if (memcmp(&keysym, &m_lastKeysym, sizeof(XBMC_keysym)) == 0)
  {
    held = CTimeUtils::GetFrameTime() - m_lastKeyTime;
  }
  else
  {
    m_lastKeysym = keysym;
    m_lastKeyTime = CTimeUtils::GetFrameTime();
    held = 0;
  }

  // Create and return a CKey

  CKey key(vkey, unicode, ascii, modifiers, held);

  return key;
}

void CKeyboardStat::ProcessKeyUp(void)
{
  memset(&m_lastKeysym, 0, sizeof(m_lastKeysym));
  m_lastKeyTime = 0;
}

// Return the key name given a key ID
// Used to make the debug log more intelligable
// The KeyID includes the flags for ctrl, alt etc

CStdString CKeyboardStat::GetKeyName(int KeyID)
{ int keyid;
  CStdString keyname;
  XBMCKEYTABLE keytable;

  keyname.clear();

// Get modifiers

  if (KeyID & CKey::MODIFIER_CTRL)
    keyname.append("ctrl-");
  if (KeyID & CKey::MODIFIER_SHIFT)
    keyname.append("shift-");
  if (KeyID & CKey::MODIFIER_ALT)
    keyname.append("alt-");
  if (KeyID & CKey::MODIFIER_SUPER)
    keyname.append("win-");

// Now get the key name

  keyid = KeyID & 0xFF;
  if (KeyTableLookupVKeyName(keyid, &keytable))
    keyname.append(keytable.keyname);
  else
    keyname.AppendFormat("%i", keyid);
  keyname.AppendFormat(" (%02x)", KeyID);

  return keyname;
}

<|MERGE_RESOLUTION|>--- conflicted
+++ resolved
@@ -209,14 +209,6 @@
   unsigned int held;
   XBMCKEYTABLE keytable;
 
-<<<<<<< HEAD
-  ascii = 0;
-  vkey = 0;
-  unicode = 0;
-  held = 0;
-
-=======
->>>>>>> fb70f24a
   modifiers = 0;
   if (keysym.mod & XBMCKMOD_CTRL)
     modifiers |= CKey::MODIFIER_CTRL;
@@ -251,11 +243,6 @@
   // will match keys like \ that are on different keys on regional keyboards.
   else if (KeyTableLookupUnicode(keysym.unicode, &keytable))
   {
-<<<<<<< HEAD
-    unicode = keytable.unicode;
-    ascii = keytable.ascii;
-=======
->>>>>>> fb70f24a
     vkey = keytable.vkey;
     ascii = keytable.ascii;
   }
